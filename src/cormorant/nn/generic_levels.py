--- conflicted
+++ resolved
@@ -2,13 +2,10 @@
 import torch.nn as nn
 from torch.nn import Module, Parameter, ParameterList
 
-<<<<<<< HEAD
-=======
 from cormorant.cg_lib import CGModule
 from cormorant.so3_lib import SO3Tau, SO3Scalar
 
 #### DotMatrix -- a matrix of dot products as is used in the edge levels ###
->>>>>>> 583974a0
 
 class DotMatrix(CGModule):
     """
@@ -16,19 +13,6 @@
     Input: Tensor of SO3-vectors psi_i. Each psi has the same tau.
     Output: Matrix of scalars (psi_i cdot psi_j)_c, where c is a channel index with |C| = \sum_\ell tau_\ell.
     """
-<<<<<<< HEAD
-    def __init__(self, tau_in, cat=True, device=torch.device('cpu'), dtype=torch.float):
-        super(DotMatrix, self).__init__()
-        self.tau_in = tau_in
-        self.cat = cat
-
-        if cat:
-            self.tau_out = [sum(tau_in)] * len(tau_in)
-        else:
-            self.tau_out = [t for t in tau_in]
-        self.signs = [torch.tensor(-1.).pow(torch.arange(-ell, ell+1).float()).to(device=device, dtype=dtype).unsqueeze(-1) for ell in range(len(tau_in)+1)]
-        self.conj = torch.tensor([1., -1.]).to(device=device, dtype=dtype)
-=======
     def __init__(self, tau_in=None, cat=True, device=None, dtype=None):
         super().__init__(device=device, dtype=dtype)
         self.tau_in = tau_in
@@ -44,8 +28,6 @@
         else:
             self.tau = None
             self.signs = None
-
->>>>>>> 583974a0
 
     def forward(self, reps):
         if self.tau_in is not None and self.tau_in != reps.tau:
